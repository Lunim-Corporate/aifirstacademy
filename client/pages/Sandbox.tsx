--- conflicted
+++ resolved
@@ -225,75 +225,20 @@
     return;
   }
 
-  setIsLoading(true);
-
-  try {
-    if (compareMode && selectedModels.length > 1) {
-      // ----------------- 🧠 Multi-model comparison -----------------
-      const comparisonResult = await sandboxApi.comparePrompt({
-        prompt: userPrompt.trim(),
-        models: selectedModels,
-      });
-
-      setComparisonResults(comparisonResult.responses);
-      setTotalCost(comparisonResult.comparison?.totalCost || 0);
-
-      // Calculate prompt optimization score
-      const avgScore =
-        comparisonResult.responses.reduce(
-          (sum, r) => sum + (r.feedback?.score || 75),
-          0
-        ) / comparisonResult.responses.length;
-      setPromptOptimizationScore(Math.round(avgScore));
-
-    } else {
-      // ----------------- 1️⃣ Run the prompt normally -----------------
-      const res: AIResponse = await apiSandboxRun({
-        prompt: userPrompt,
-        temperature,
-        maxTokens,
-        system: systemMessage,
-      });
-      console.log("Sandbox API response:", res);
-
-      // ----------------- 2️⃣ Evaluate the prompt quality -----------------
-      let evalData: any = {};
-      try {
-        const evalRes = await fetch("/api/sandbox/evaluate-prompt", {
-          method: "POST",
-          headers: { "Content-Type": "application/json" },
-          body: JSON.stringify({ prompt: userPrompt }),
+    setIsLoading(true);
+    try {
+      if (compareMode && selectedModels.length > 1) {
+        // Multi-model comparison
+        const comparisonResult = await sandboxApi.comparePrompt({ 
+          prompt: userPrompt.trim(),
+          models: selectedModels 
         });
-<<<<<<< HEAD
-
-        // ✅ Parse response directly as JSON
-        evalData = await evalRes.json();
-        console.log("EvalData from backend:", evalData); // debug
-
-        // 🧩 STEP 5 — Check if user exceeded plan limit
-        if (evalData.upgradePrompt) {
-          alert(
-            "You have reached your monthly prompt limit! Please upgrade to Pro or Enterprise to continue."
-          );
-          setRemainingRuns(evalData.remainingRuns ?? 0);
-          setIsLoading(false);
-          return;
-        }
-
-        // Update remaining runs from backend first
-        setRemainingRuns(evalData.remainingRuns ?? 0);
-
-      } catch (err) {
-        console.error("Prompt evaluation failed:", err);
-        // fallback: keep current remainingRuns
-        setRemainingRuns(remainingRuns ?? 0);
-=======
         
         setComparisonResults(comparisonResult.responses);
         setTotalCost(comparisonResult.comparison.totalCost);
         
         // Calculate prompt optimization score based on responses
-        const avgScore = (comparisonResult.responses as any[]).reduce((sum, r: any) => sum + (r.score ?? 75), 0) / comparisonResult.responses.length;
+        const avgScore = comparisonResult.responses.reduce((sum, r) => sum + (r.score || 75), 0) / comparisonResult.responses.length;
         setPromptOptimizationScore(Math.round(avgScore));
         
       } else {
@@ -319,60 +264,13 @@
         setCurrentExecution(newExecution);
         setExecutions((prev) => [newExecution, ...prev]);
         setTotalCost(res.cost || 0);
->>>>>>> 8a7172e6
       }
-
-      // ----------------- 3️⃣ Merge evaluation into execution -----------------
-      const newExecution: PromptExecution = {
-        id: res.id || "unknown-id",
-        timestamp: res?.timings?.end ? new Date(res.timings.end) : new Date(),
-        model: selectedModel,
-        prompt: userPrompt,
-        optimizedPrompt: evalData.optimizedPrompt || userPrompt,
-        response: evalData.optimizedPrompt || userPrompt,
-        tokens: res.tokens?.total || 0,
-        cost: res.cost || 0,
-        score: evalData.score ?? res.feedback?.score ?? 0,
-        feedback: {
-          clarity: evalData.categories?.clarity ?? 0,
-          context: evalData.categories?.context ?? 0,
-          constraints: evalData.categories?.constraints ?? 0,
-          effectiveness:
-            evalData.categories?.effectiveness ??
-            Math.round(
-              ((evalData.categories?.clarity ?? 0) +
-                (evalData.categories?.context ?? 0)) / 2
-            ),
-          suggestions:
-            Array.isArray(evalData.suggestions) && evalData.suggestions.length > 0
-              ? Array.from(
-                  new Set(
-                    evalData.suggestions.map((s: string) => s.trim()).filter(Boolean)
-                  )
-                )
-              : ["No suggestions returned"],
-        },
-      };
-
-      // ----------------- 4️⃣ Update UI -----------------
-      setCurrentExecution(newExecution);
-      setExecutions((prev) => [newExecution, ...prev]);
-      setTotalCost(res.cost || 0);
-      setPromptOptimizationScore(newExecution.score);
+    } catch (err: any) {
+      alert(err.message || "Run failed");
+    } finally {
+      setIsLoading(false);
     }
-
-  } catch (err: any) {
-    console.error(err);
-    alert(err.message || "Run failed");
-  } finally {
-    setIsLoading(false);
-  }
-};
-
-
-
-
-
+  };
 
   const handleTemplateSelect = (template: typeof promptTemplates[0]) => {
     setSelectedTemplate(template);
@@ -842,20 +740,12 @@
                                 </CardTitle>
                                 <div className="flex items-center space-x-2">
                                   {result.tokens && (
-<<<<<<< HEAD
-                                    <Badge variant="outline" className="px-2 py-1 text-sm">
-=======
-                                    <Badge variant="outline">
->>>>>>> 8a7172e6
+                                    <Badge variant="outline" size="sm">
                                       {result.tokens} tokens
                                     </Badge>
                                   )}
                                   {result.cost && (
-<<<<<<< HEAD
-                                    <Badge variant="outline" className="px-2 py-1 text-sm">
-=======
-                                    <Badge variant="outline">
->>>>>>> 8a7172e6
+                                    <Badge variant="outline" size="sm">
                                       ${result.cost.toFixed(4)}
                                     </Badge>
                                   )}
