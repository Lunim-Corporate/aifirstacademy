import { Button } from "@/components/ui/button";
import { Card, CardContent, CardDescription, CardHeader, CardTitle } from "@/components/ui/card";
import { Progress } from "@/components/ui/progress";
import { Badge } from "@/components/ui/badge";
import { Collapsible, CollapsibleContent, CollapsibleTrigger } from "@/components/ui/collapsible";
import { Dialog, DialogContent, DialogDescription, DialogHeader, DialogTitle, DialogTrigger } from "@/components/ui/dialog";
import { Separator } from "@/components/ui/separator";
import { 
  Home,
  BookOpen, 
  Code, 
  Library,
  Users,
  Award,
  Settings,
  ChevronDown,
  ChevronRight,
  Play,
  CheckCircle,
  Clock,
  Target,
  Lock,
  Video,
  FileText,
  HelpCircle,
  Trophy,
  Star,
  Zap,
  Calendar,
  TrendingUp,
  Medal,
  Shield,
  Download,
  ExternalLink,
  Sparkles,
  GraduationCap,
  MapPin,
  Timer,
  Brain,
  Rocket
} from "lucide-react";
import { Link } from "react-router-dom";
import LoggedInHeader from "@/components/LoggedInHeader";
import CertificateRequirements from "@/components/CertificateRequirements";
import { useEffect, useState, useMemo } from "react";
import { Skeleton } from "@/components/ui/skeleton";
import { apiLearningTracks, apiGetProgress, apiSetLessonProgress, apiMe, apiMeCookie, apiGetSettingsProfile } from "@/lib/api";
import { useAuth } from "@/context/AuthContext";

const sidebarItems = [
  { icon: Home, label: "Dashboard", href: "/dashboard" },
  { icon: BookOpen, label: "Learning Path", href: "/learning", active: true },
  { icon: Code, label: "Sandbox", href: "/sandbox" },
  { icon: Library, label: "Library", href: "/library" },
  { icon: Users, label: "Community", href: "/community" },
  { icon: Award, label: "Certificates", href: "/certificates" },
  { icon: Settings, label: "Settings", href: "/settings" },
];

// This will be replaced with real data from the API

const getLessonIcon = (type: string) => {
  switch (type) {
    case "video": return Video;
    case "text": return FileText;
    case "sandbox": return Code;
    case "interactive": return Target;
    case "quiz": return HelpCircle;
    default: return FileText;
  }
};

const getStatusIcon = (status: string) => {
  switch (status) {
    case "completed": return CheckCircle;
    case "in-progress": return Play;
    case "locked": return Lock;
    default: return Clock;
  }
};

const getStatusColor = (status: string) => {
  switch (status) {
    case "completed": return "text-success";
    case "in-progress": return "text-brand-600";
    case "locked": return "text-muted-foreground";
    default: return "text-muted-foreground";
  }
};

export default function Learning() {
  const { user, loading: authLoading } = useAuth();
  const [expandedModules, setExpandedModules] = useState<string[]>([]);
  const [loading, setLoading] = useState(true);
  const [tracks, setTracks] = useState<any[]>([]);
  const [allTracks, setAllTracks] = useState<any[]>([]);
  const [selectedTrack, setSelectedTrack] = useState<any>(null);
  const [userProgress, setUserProgress] = useState<any[]>([]);
  const [userRole, setUserRole] = useState('marketer');
  const [showRoleSelector, setShowRoleSelector] = useState(false);
  const [userStats, setUserStats] = useState<any>(null);
  const [recommendations, setRecommendations] = useState<any[]>([]);
  
  // Redirect to login if not authenticated
  useEffect(() => {
    if (!authLoading && !user) {
      const token = localStorage.getItem("auth_token");
      if (!token) {
        window.location.replace("/login");
      }
    }
  }, [user, authLoading]);
  const [showCertificateModal, setShowCertificateModal] = useState(false);
  
  const roleOptions = [
    // { value: 'engineer', label: 'Engineer', icon: Code, description: 'Software development and technical skills' },
    // { value: 'manager', label: 'Manager', icon: Users, description: 'Leadership and strategic AI implementation' },
    // { value: 'designer', label: 'Designer', icon: Target, description: 'AI-powered design and creativity' },
    { value: 'marketer', label: 'Marketer', icon: Trophy, description: 'AI-driven marketing and growth strategies' },
    // { value: 'researcher', label: 'Researcher', icon: BookOpen, description: 'Advanced AI research and methodologies' },
  ];
  
  useEffect(() => {
    // Don't proceed if not authenticated
    if (authLoading || !user) {
      return;
    }
    
    const loadData = async () => {
<<<<<<< HEAD
      setLoading(true);
      
      // Use default role - will be fetched from profile if needed
      let currentUserRole = 'engineer';
=======
      let currentUserRole = 'marketer'; // Default fallback aligns with marketing track
>>>>>>> 3be0cef5
      
      try {
        // Load user profile and tracks/progress in parallel
        const [profileResult, tracksResult, progressResult] = await Promise.allSettled([
          // Get user profile to determine role (only if not already set)
          currentUserRole === 'engineer' ? apiGetSettingsProfile() : Promise.resolve(null),
          // Load all tracks
          apiLearningTracks(),
          // Load user progress
          apiGetProgress()
        ]);
        
        // Update user role if profile was fetched
        if (profileResult.status === 'fulfilled' && profileResult.value?.profile?.personaRole) {
          currentUserRole = profileResult.value.profile.personaRole;
        }
        setUserRole(currentUserRole);
        
        // Process tracks data
        if (tracksResult.status === 'fulfilled') {
          const allTracksData = tracksResult.value.tracks || [];
          setAllTracks(allTracksData);
          
          // Filter tracks by determined user role
          const roleTracks = allTracksData.filter((track: any) => track.role === currentUserRole);
          setTracks(roleTracks);
          
          if (roleTracks.length > 0) {
            setSelectedTrack(roleTracks[0]);
            // Expand first module if it exists
            if (roleTracks[0].modules && roleTracks[0].modules.length > 0) {
              setExpandedModules([roleTracks[0].modules[0].id]);
            }
          }
          
          // Process progress data
          const userProgress = progressResult.status === 'fulfilled' ? (progressResult.value.progress || []) : [];
          setUserProgress(userProgress);
          
          // Calculate user stats and recommendations
          try {
            const totalLessonsCount = roleTracks.reduce((total: number, track: any) => 
              total + (track.modules || []).reduce((moduleTotal: number, module: any) => 
                moduleTotal + (module.lessons?.length || 0), 0), 0);
              
            const completedLessonsCount = userProgress.filter((p: any) => p.status === 'completed').length;
            const completionRateCalc = totalLessonsCount > 0 ? Math.round((completedLessonsCount / totalLessonsCount) * 100) : 0;
            
            setUserStats({
              totalLessons: totalLessonsCount,
              completedLessons: completedLessonsCount,
              completionRate: completionRateCalc,
              totalTime: roleTracks.reduce((total: number, track: any) => 
                total + (track.estimatedHours || 0), 0),
              streakDays: 7 // TODO: Calculate from actual usage data
            });
            
            // Generate recommendations based on role
            const recs = [];
            for (const track of roleTracks) {
              if (track.modules && track.modules.length > 0) {
                for (const module of track.modules.slice(0, 2)) {
                  if (module.lessons && module.lessons.length > 0) {
                    recs.push({
                      trackId: track.id,
                      trackTitle: track.title,
                      moduleId: module.id,
                      moduleTitle: module.title,
                      lessonId: module.lessons[0].id,
                      lessonTitle: module.lessons[0].title,
                      type: module.lessons[0].type || 'text',
                      duration: `${module.lessons[0].durationMin} min`,
                      level: (module.lessons[0] as any).level || 'beginner'
                    });
                  }
                }
              }
            }
            setRecommendations(recs.slice(0, 6));
          } catch (error) {
            console.warn('Could not load stats:', error);
          }
        }
        
      } catch (error) {
        console.error('Failed to load learning data:', error);
      } finally {
        setLoading(false);
      }
    };
    
    loadData();
  }, [user, authLoading]); // Depend on user and authLoading instead of userRole to avoid loops
  
  const handleRoleChange = (newRole: string) => {
    setUserRole(newRole);
    setShowRoleSelector(false);
    setLoading(true);
  };

  const toggleModule = (moduleId: string) => {
    setExpandedModules(prev => 
      prev.includes(moduleId) 
        ? prev.filter(id => id !== moduleId)
        : [...prev, moduleId]
    );
  };
  
  const getLessonStatus = (trackId: string, moduleId: string, lessonId: string) => {
    const progress = userProgress.find((p: any) => 
      p.track_id === trackId && p.module_id === moduleId && p.lesson_id === lessonId
    );
    return progress?.status || 'not_started';
  };
  
  // New function to determine if a lesson should be locked based on strict progression rules
  const isLessonLocked = (trackId: string, moduleId: string, lessonId: string, lessonOrder: number, moduleOrder: number) => {
    // First lesson is never locked
    if (moduleOrder === 0 && lessonOrder === 0) {
      return false;
    }
    
    // For subsequent lessons in the same module, check if previous lesson is completed
    if (lessonOrder > 0) {
      const module = selectedTrack?.modules?.find(m => m.id === moduleId);
      const previousLesson = module?.lessons[lessonOrder - 1];
      if (previousLesson) {
        const prevStatus = getLessonStatus(trackId, moduleId, previousLesson.id);
        return prevStatus !== 'completed';
      }
    }
    
    // For first lesson in a module, check if previous module is completed
    if (lessonOrder === 0 && moduleOrder > 0) {
      const previousModule = selectedTrack?.modules?.[moduleOrder - 1];
      if (previousModule && previousModule.lessons) {
        // Check if all lessons in previous module are completed
        const allPreviousCompleted = previousModule.lessons.every(lesson => 
          getLessonStatus(trackId, previousModule.id, lesson.id) === 'completed'
        );
        return !allPreviousCompleted;
      }
    }
    
    return false;
  };
  
  // Enhanced progress calculations with proper status checking
  // These must be called before any early returns to follow React hooks rules
  const completedLessons = useMemo(() => {
    if (!selectedTrack?.modules || userProgress.length === 0) return 0;
    return selectedTrack.modules.reduce((total: number, module: any) => 
      total + module.lessons.filter((lesson: any) => 
        getLessonStatus(selectedTrack.id, module.id, lesson.id) === "completed"
      ).length, 0
    );
  }, [selectedTrack, userProgress]);
  
  const totalLessons = useMemo(() => {
    return selectedTrack?.modules?.reduce((total: number, module: any) => total + (module.lessons?.length || 0), 0) || 0;
  }, [selectedTrack]);
  
  const progressPercentage = useMemo(() => {
    return totalLessons > 0 ? Math.round((completedLessons / totalLessons) * 100) : 0;
  }, [completedLessons, totalLessons]);
  
  // Calculate which lessons are available vs locked
  const availableLessons = useMemo(() => {
    if (!selectedTrack?.modules) return 0;
    return selectedTrack.modules.reduce((total: number, module: any, moduleIndex: number) => {
      return total + module.lessons.filter((_: any, lessonIndex: number) => 
        !isLessonLocked(selectedTrack.id, module.id, _.id, lessonIndex, moduleIndex)
      ).length;
    }, 0);
  }, [selectedTrack, userProgress]);
  
  const startLesson = async (trackId: string, moduleId: string, lessonId: string, checkLocked = true) => {
    // Find lesson details for better error handling
    let lessonOrder = -1;
    let moduleOrder = -1;
    let lessonTitle = 'Unknown Lesson';
    
    selectedTrack?.modules?.forEach((module: any, mIdx: number) => {
      const lIdx = module.lessons.findIndex((l: any) => l.id === lessonId && module.id === moduleId);
      if (lIdx !== -1) {
        lessonOrder = lIdx;
        moduleOrder = mIdx;
        lessonTitle = module.lessons[lIdx].title;
      }
    });
    
    // Check if lesson is locked and prevent access
    if (checkLocked && lessonOrder !== -1 && moduleOrder !== -1) {
      const locked = isLessonLocked(trackId, moduleId, lessonId, lessonOrder, moduleOrder);
      if (locked) {
        // Show user-friendly message about why lesson is locked
        if (lessonOrder > 0) {
          const module = selectedTrack?.modules?.find(m => m.id === moduleId);
          const previousLesson = module?.lessons[lessonOrder - 1];
          alert(`Please complete "${previousLesson?.title || 'the previous lesson'}" before accessing "${lessonTitle}".`);
        } else {
          alert(`Please complete the previous module before accessing "${lessonTitle}".`);
        }
        return;
      }
    }
    
    try {
      console.log('Starting lesson:', { trackId, moduleId, lessonId, lessonTitle });
      
      // Check if user is authenticated by trying to get current user
      let userInfo;
      try {
        userInfo = await apiMe();
        console.log('User authenticated:', userInfo.id);
      } catch {
        try {
          userInfo = await apiMeCookie();
          console.log('User authenticated via cookie:', userInfo.id);
        } catch (authError) {
          console.error('Authentication failed:', authError);
          alert('Please log in to access lessons.');
          window.location.href = '/login';
          return;
        }
      }
      
      // Set lesson as in progress
      console.log('Setting lesson progress to in_progress...');
      await apiSetLessonProgress({ trackId, moduleId, lessonId, status: 'in_progress' });
      console.log('Progress updated successfully');
      
      // Navigate to lesson
      window.location.href = `/learning/${trackId}/${moduleId}/${lessonId}`;
    } catch (error: any) {
      console.error('Failed to start lesson:', error);
      console.error('Error details:', { message: error?.message, status: error?.status, stack: error?.stack });
      
      // More specific error handling
      if (error?.message?.includes('Unauthorized')) {
        alert('Your session has expired. Please log in again.');
        localStorage.removeItem('auth_token'); // Clear any stale tokens
        window.location.href = '/login';
        return;
      }
      
      if (error?.message?.includes('not found')) {
        alert(`Lesson "${lessonTitle}" could not be found. Please refresh the page and try again.`);
        return;
      }
      
      if (error?.message?.includes('Failed to fetch') || error?.message?.includes('Network')) {
        alert('Network connection error. Please check your internet connection and try again.');
        return;
      }
      
      // Show generic error but still allow navigation for better UX
      const allowNavigation = confirm(
        `There was an issue starting "${lessonTitle}" (${error?.message || 'Unknown error'}). Your progress may not be saved. Continue anyway?`
      );
      
      if (allowNavigation) {
        window.location.href = `/learning/${trackId}/${moduleId}/${lessonId}`;
      }
    }
  };
  
  // Early return for no selected track and not loading
  if (!selectedTrack && !loading) {
    const currentRole = roleOptions.find(r => r.value === userRole);
    const Icon = currentRole?.icon || Code;
    
    return (
      <div className="min-h-screen bg-background">
        <LoggedInHeader />
        <div className="container mx-auto py-8 px-4">
          <Card className="max-w-md mx-auto">
            <CardHeader>
              <CardTitle>No Learning Tracks Available</CardTitle>
              <CardDescription>
                We don't have learning tracks for the <strong>{currentRole?.label || 'current'}</strong> role yet. Please check back later or contact support.
              </CardDescription>
            </CardHeader>
            <CardContent className="space-y-4">
              <div className="flex items-center justify-center py-8">
                <div className="text-center space-y-4">
                  <Icon className="h-16 w-16 mx-auto text-muted-foreground" />
                  <div className="space-y-2">
                    <h3 className="text-lg font-semibold">Your Role: {currentRole?.label || 'Engineer'}</h3>
                    <p className="text-sm text-muted-foreground max-w-sm">
                      Learning content for your role is being prepared. You can change your role in settings if needed.
                    </p>
                  </div>
                  <Button onClick={() => window.location.href = '/settings'}>
                    Change Role in Settings
                  </Button>
                </div>
              </div>
            </CardContent>
          </Card>
        </div>
      </div>
    );
  }

  if (loading) {
    return (
      <div className="min-h-screen bg-background">
        <LoggedInHeader />
        <div className="h-[calc(100vh-4rem)] flex overflow-hidden">
          <aside className="w-64 bg-muted/30 border-r border-gray-200 dark:border-gray-700/40 h-full overflow-y-auto">
            <nav className="p-4 space-y-2">
              {Array.from({ length: 7 }).map((_, i) => (
                <div key={i} className="flex items-center space-x-3 px-3 py-2 rounded-lg">
                  <Skeleton className="h-4 w-4 rounded-full" />
                  <Skeleton className="h-4 w-28" />
                </div>
              ))}
            </nav>
          </aside>
          <main className="flex-1 p-6 space-y-6 overflow-y-auto">
            <div className="flex items-center justify-between">
              <div className="space-y-2">
                <Skeleton className="h-8 w-64" />
                <Skeleton className="h-4 w-80" />
              </div>
              <Skeleton className="h-6 w-24 rounded-full" />
            </div>
            <div className="grid grid-cols-1 md:grid-cols-4 gap-4">
              {Array.from({ length: 4 }).map((_, i) => (
                <Card key={i}>
                  <CardContent className="pt-6 space-y-3">
                    <Skeleton className="h-7 w-20" />
                    <Skeleton className="h-3 w-40" />
                    <Skeleton className="h-2 w-full" />
                  </CardContent>
                </Card>
              ))}
            </div>
            <div className="space-y-4">
              {Array.from({ length: 3 }).map((_, i) => (
                <Card key={i} className="overflow-hidden">
                  <CardHeader>
                    <Skeleton className="h-5 w-64" />
                  </CardHeader>
                  <CardContent className="space-y-3">
                    {Array.from({ length: 3 }).map((_, j) => (
                      <div key={j} className="flex items-center justify-between">
                        <div className="flex items-center space-x-3">
                          <Skeleton className="h-8 w-8 rounded-full" />
                          <div className="space-y-2">
                            <Skeleton className="h-3 w-48" />
                            <Skeleton className="h-2 w-32" />
                          </div>
                        </div>
                        <Skeleton className="h-4 w-20" />
                      </div>
                    ))}
                  </CardContent>
                </Card>
              ))}
            </div>
          </main>
        </div>
      </div>
    );
  }

  return (
    <div className="min-h-screen bg-background">
      {/* Header */}
      <LoggedInHeader />

      <div className="h-[calc(100vh-4rem)] flex overflow-hidden">
        {/* Sidebar */}
        <aside className="w-64 bg-muted/30 border-r border-gray-200 dark:border-gray-700/40 h-full overflow-y-auto">
          <nav className="p-4 space-y-2">
            {sidebarItems.map((item) => {
              const Icon = item.icon;
              return (
                <Link
                  key={item.href}
                  to={item.href}
                  className={`flex items-center space-x-3 px-3 py-2 rounded-lg text-sm font-medium transition-colors ${
                    item.active
                      ? "bg-brand-100 text-brand-700 border border-brand-200"
                      : "text-muted-foreground hover:text-foreground hover:bg-muted/50"
                  }`}
                >
                  <Icon className="h-4 w-4" />
                  <span>{item.label}</span>
                </Link>
              );
            })}
          </nav>
        </aside>

        {/* Main Content */}
        <main className="flex-1 p-6 space-y-6 overflow-y-auto">
          {/* Header */}
          <div className="flex items-center justify-between">
            <div>
              <h1 className="text-3xl font-bold">Learning Path</h1>
              <p className="text-muted-foreground">
                Master AI skills tailored to your {(() => {
                  const currentRole = roleOptions.find(r => r.value === userRole);
                  return currentRole?.label.toLowerCase() || 'role';
                })()} role
              </p>
            </div>
            <div className="flex items-center gap-3">
              <Badge variant="outline" className="bg-brand-50 text-brand-700 text-sm py-1 px-3">
                {(() => {
                  const currentRole = roleOptions.find(r => r.value === userRole);
                  const Icon = currentRole?.icon || Code;
                  return (
                    <>
                      <Icon className="h-4 w-4 mr-2" />
                      {currentRole?.label || 'Engineer'}
                    </>
                  );
                })()}
              </Badge>
              <Button 
                variant="ghost" 
                size="sm" 
                onClick={() => window.location.href = '/settings'}
              >
                Change in Settings
              </Button>
            </div>
          </div>
          
          {/* Learning Stats Dashboard */}
          {userStats && (
            <div className="grid grid-cols-1 md:grid-cols-5 gap-4">
              <Card>
                <CardContent className="pt-6">
                  <div className="flex items-center justify-between">
                    <div>
                      <div className="text-2xl font-bold">{userStats.streakDays}</div>
                      <p className="text-xs text-muted-foreground">Day Streak</p>
                    </div>
                    <div className="w-8 h-8 bg-orange-100 rounded-full flex items-center justify-center">
                      <span className="text-orange-600 text-sm">🔥</span>
                    </div>
                  </div>
                </CardContent>
              </Card>
              <Card>
                <CardContent className="pt-6">
                  <div className="text-2xl font-bold">{progressPercentage}%</div>
                  <p className="text-xs text-muted-foreground">Track Progress</p>
                  <Progress value={progressPercentage} className="mt-2" />
                </CardContent>
              </Card>
              <Card>
                <CardContent className="pt-6">
                  <div className="text-2xl font-bold">{completedLessons}</div>
                  <p className="text-xs text-muted-foreground">of {totalLessons} completed</p>
                  <div className="text-xs text-muted-foreground mt-1">
                    {availableLessons} lessons unlocked
                  </div>
                </CardContent>
              </Card>
              <Card>
                <CardContent className="pt-6">
                  <div className="text-2xl font-bold">{userStats.totalTime}h</div>
                  <p className="text-xs text-muted-foreground">Total content</p>
                </CardContent>
              </Card>
              <Card>
                <CardContent className="pt-6">
                  <div className="text-2xl font-bold">{tracks.length}</div>
                  <p className="text-xs text-muted-foreground">Available tracks</p>
                </CardContent>
              </Card>
            </div>
          )}
          
          {/* Enhanced Quick Recommendations */}
          {recommendations.length > 0 && (
            <div className="space-y-6">
              <div className="flex items-center justify-between">
                <div className="flex items-center gap-3">
                  <div className="relative">
                    <div className="absolute -inset-1 bg-gradient-to-r from-brand-400 to-purple-500 rounded-xl blur opacity-60" />
                    <div className="relative bg-gradient-to-r from-brand-500 to-purple-600 p-2 rounded-lg">
                      <Sparkles className="h-6 w-6 text-white" />
                    </div>
                  </div>
                  <div>
                    <h2 className="text-2xl font-bold">Recommended for You</h2>
                    <p className="text-slate-600 dark:text-slate-400">Continue your AI learning journey</p>
                  </div>
                </div>
                <Button variant="outline" size="lg" className="group hover:bg-brand-50 hover:border-brand-200">
                  View All
                  <ExternalLink className="h-4 w-4 ml-2 group-hover:scale-110 transition-transform" />
                </Button>
              </div>
              <div className="grid grid-cols-1 md:grid-cols-3 gap-6">
                {recommendations.slice(0, 3).map((rec, index) => {
                  const Icon = getLessonIcon(rec.type);
                  const gradients = [
                    'from-blue-500/10 to-cyan-500/10 border-blue-200/60 dark:border-blue-500/20',
                    'from-purple-500/10 to-pink-500/10 border-purple-200/60 dark:border-purple-500/20',
                    'from-green-500/10 to-emerald-500/10 border-green-200/60 dark:border-green-500/20'
                  ];
                  
                  return (
                    <Card 
                      key={index} 
                      className={`group cursor-pointer hover:shadow-2xl hover:scale-105 transition-all duration-500 relative overflow-hidden bg-gradient-to-br ${gradients[index % 3]}`}
                      onClick={() => startLesson(rec.trackId, rec.moduleId, rec.lessonId)}
                    >
                      <div className="absolute inset-0 bg-gradient-to-br from-white/5 to-white/10 opacity-0 group-hover:opacity-100 transition-opacity duration-500" />
                      <CardContent className="pt-6 relative z-10">
                        <div className="flex items-start gap-4">
                          <div className="relative">
                            <div className="absolute -inset-1 bg-gradient-to-r from-brand-400 to-purple-500 rounded-xl blur opacity-0 group-hover:opacity-60 transition-opacity duration-500" />
                            <div className="relative bg-white dark:bg-slate-800 p-3 rounded-xl shadow-sm group-hover:shadow-lg transition-shadow duration-300">
                              <Icon className="h-6 w-6 text-brand-600 group-hover:scale-110 transition-transform duration-300" />
                            </div>
                          </div>
                          <div className="flex-1 min-w-0">
                            <h3 className="font-semibold text-lg truncate group-hover:text-brand-700 transition-colors">
                              {rec.lessonTitle}
                            </h3>
                            <p className="text-sm text-slate-600 dark:text-slate-400 truncate mb-3">
                              {rec.trackTitle}
                            </p>
                            <div className="flex items-center gap-2 mb-3">
                              <Badge 
                                variant="secondary" 
                                className="text-xs bg-white/60 dark:bg-slate-800/60 group-hover:bg-brand-100 group-hover:text-brand-800 transition-colors"
                              >
                                {rec.level}
                              </Badge>
                              <span className="text-xs text-slate-500 dark:text-slate-400 flex items-center gap-1">
                                <Timer className="h-3 w-3" />
                                {rec.duration}
                              </span>
                            </div>
                            <Button 
                              size="sm" 
                              className="w-full bg-gradient-to-r from-brand-500 to-purple-600 hover:from-brand-600 hover:to-purple-700 opacity-0 group-hover:opacity-100 transform translate-y-2 group-hover:translate-y-0 transition-all duration-300"
                              onClick={(e) => {
                                e.stopPropagation();
                                startLesson(rec.trackId, rec.moduleId, rec.lessonId);
                              }}
                            >
                              <Play className="h-4 w-4 mr-2" />
                              Start Lesson
                            </Button>
                          </div>
                        </div>
                      </CardContent>
                    </Card>
                  );
                })}
              </div>
            </div>
          )}
          
          {/* Track Content - Only show if selectedTrack exists */}
          {selectedTrack && (
            <>
              {/* Track Header */}
              <div className="space-y-4">
                <div className="flex items-center justify-between">
                  <div>
                    <h2 className="text-2xl font-bold">{selectedTrack.title}</h2>
                    <p className="text-muted-foreground">{selectedTrack.description}</p>
                  </div>
                  <div className="flex items-center gap-2">
                    <Badge variant="outline" className="bg-brand-50 text-brand-700">
                      {selectedTrack.level || 'Beginner'}
                    </Badge>
                    {selectedTrack.certificateAvailable && (
                      <Badge variant="outline" className="bg-yellow-50 text-yellow-700 border-yellow-200">
                        <Award className="h-3 w-3 mr-1" />
                        Certificate Available
                      </Badge>
                    )}
                    <Button onClick={() => {
                      const firstLesson = selectedTrack.modules?.[0]?.lessons?.[0];
                      if (firstLesson && selectedTrack.modules?.[0]) {
                        startLesson(selectedTrack.id, selectedTrack.modules[0].id, firstLesson.id);
                      }
                    }}>
                      Start Track
                    </Button>
                  </div>
                </div>

                {/* Progress Overview */}
                <div className="grid grid-cols-1 md:grid-cols-4 gap-4">
                  <Card>
                    <CardContent className="pt-6">
                      <div className="text-2xl font-bold">{Math.round(progressPercentage)}%</div>
                      <p className="text-xs text-muted-foreground">Overall Progress</p>
                      <Progress value={progressPercentage} className="mt-2" />
                    </CardContent>
                  </Card>
                  <Card>
                    <CardContent className="pt-6">
                      <div className="text-2xl font-bold">{selectedTrack.modules?.filter((m: any) => {
                        const moduleCompleted = m.lessons.every((l: any) => 
                          getLessonStatus(selectedTrack.id, m.id, l.id) === 'completed'
                        );
                        return moduleCompleted;
                      }).length || 0}</div>
                      <p className="text-xs text-muted-foreground">of {selectedTrack.modules?.length || 0} modules</p>
                    </CardContent>
                  </Card>
                  <Card>
                    <CardContent className="pt-6">
                      <div className="text-2xl font-bold">{completedLessons}</div>
                      <p className="text-xs text-muted-foreground">of {totalLessons} lessons</p>
                    </CardContent>
                  </Card>
                  <Card>
                    <CardContent className="pt-6">
                      <div className="text-2xl font-bold">{Math.round((selectedTrack.modules?.reduce((total: number, module: any) => 
                        total + module.lessons.reduce((sum: number, lesson: any) => sum + (lesson.durationMin || 0), 0), 0
                      ) || 0) / 60)} hrs</div>
                      <p className="text-xs text-muted-foreground">Total duration</p>
                    </CardContent>
                  </Card>
                </div>
              </div>

              {/* Modules List */}
              <div className="space-y-4">
                <h2 className="text-xl font-semibold">Course Modules</h2>
                {selectedTrack.modules?.map((module: any, moduleIndex: number) => (
                  <Card key={module.id} className="overflow-hidden">
                    <Collapsible 
                      open={expandedModules.includes(module.id)}
                      onOpenChange={() => toggleModule(module.id)}
                    >
                      <CollapsibleTrigger asChild>
                        <CardHeader className="cursor-pointer hover:bg-muted/50 transition-colors">
                          <div className="flex items-center justify-between">
                            <div className="flex items-center space-x-4">
                              <div className="flex items-center space-x-2">
                                <div className={`w-8 h-8 rounded-full border-2 flex items-center justify-center ${
                                  module.lessons.every((l: any) => getLessonStatus(selectedTrack.id, module.id, l.id) === 'completed') ? "bg-success border-success text-white" :
                                  module.lessons.some((l: any) => getLessonStatus(selectedTrack.id, module.id, l.id) === 'in_progress') ? "bg-brand-100 border-brand-600 text-brand-600" :
                                  "bg-muted border-gray-200 dark:border-gray-700 text-muted-foreground"
                                }`}>
                                  {module.lessons.every((l: any) => getLessonStatus(selectedTrack.id, module.id, l.id) === 'completed') ? (
                                    <CheckCircle className="h-4 w-4" />
                                  ) : (
                                    <span className="text-sm font-semibold">{moduleIndex + 1}</span>
                                  )}
                                </div>
                                <div>
                                  <CardTitle className="text-left">{module.title}</CardTitle>
                                  <CardDescription className="text-left">{module.description}</CardDescription>
                                </div>
                              </div>
                            </div>
                            <div className="flex items-center space-x-4">
                              <div className="text-right">
                                <div className="text-sm font-medium">{Math.round(module.lessons.reduce((sum: number, l: any) => sum + (l.durationMin || 0), 0) / 60 * 10) / 10}h</div>
                                <div className="text-xs text-muted-foreground">
                                  {module.lessons.filter((l: any) => getLessonStatus(selectedTrack.id, module.id, l.id) === "completed").length} of {module.lessons.length} lessons
                                </div>
                              </div>
                              <Badge variant="outline" className={
                                module.lessons.every((l: any) => getLessonStatus(selectedTrack.id, module.id, l.id) === 'completed') ? "bg-success/10 text-success" :
                                module.lessons.some((l: any) => getLessonStatus(selectedTrack.id, module.id, l.id) === 'in_progress') ? "bg-brand-50 text-brand-700" :
                                "text-muted-foreground"
                              }>
                                {module.lessons.every((l: any) => getLessonStatus(selectedTrack.id, module.id, l.id) === 'completed') ? "Completed" :
                                 module.lessons.some((l: any) => getLessonStatus(selectedTrack.id, module.id, l.id) === 'in_progress') ? "In Progress" :
                                 "Locked"}
                              </Badge>
                              {expandedModules.includes(module.id) ? (
                                <ChevronDown className="h-4 w-4" />
                              ) : (
                                <ChevronRight className="h-4 w-4" />
                              )}
                            </div>
                          </div>
                        </CardHeader>
                      </CollapsibleTrigger>
                      
                      <CollapsibleContent>
                        <CardContent className="pt-0 space-y-2">
                          {module.lessons.map((lesson: any, lessonIndex: number) => {
                            const LessonIcon = getLessonIcon(lesson.type);
                            const lessonStatus = getLessonStatus(selectedTrack.id, module.id, lesson.id);
                            const StatusIcon = getStatusIcon(lessonStatus);
                            const statusColor = getStatusColor(lessonStatus);
                            const isLocked = isLessonLocked(selectedTrack.id, module.id, lesson.id, lessonIndex, moduleIndex);
                            
                            return (
                              <div 
                                key={lesson.id}
                                className={`flex items-center justify-between p-3 rounded-lg border ${
                                  isLocked 
                                    ? "border-gray-200 dark:border-gray-700/50 bg-muted/30" 
                                    : "border-gray-200 dark:border-gray-700 hover:bg-muted/50 cursor-pointer"
                                } transition-colors`}
                                onClick={() => {
                                  if (!isLocked) {
                                    startLesson(selectedTrack.id, module.id, lesson.id);
                                  }
                                }}
                              >
                                <div className="flex items-center space-x-3">
                                  <LessonIcon className={`h-4 w-4 ${statusColor}`} />
                                  <div>
                                    <div className={`font-medium ${isLocked ? "text-muted-foreground" : ""}`}>
                                      {lesson.title}
                                    </div>
                                    <div className="text-xs text-muted-foreground">
                                      {lesson.durationMin} min • {lesson.type}
                                    </div>
                                  </div>
                                </div>
                                <div className="flex items-center space-x-2">
                                  {lessonStatus === "completed" && (
                                    <Badge variant="secondary" className="bg-success/10 text-success text-xs">
                                      <Trophy className="h-3 w-3 mr-1" />
                                      +50 XP
                                    </Badge>
                                  )}
                                  <StatusIcon className={`h-4 w-4 ${statusColor}`} />
                                  {lessonStatus === "in-progress" && (
                                    <Button size="sm" onClick={(e) => {
                                      e.stopPropagation();
                                      startLesson(selectedTrack.id, module.id, lesson.id);
                                    }}>
                                      Continue
                                    </Button>
                                  )}
                                  {lessonStatus === "completed" && (
                                    <Button size="sm" variant="outline" onClick={(e) => {
                                      e.stopPropagation();
                                      startLesson(selectedTrack.id, module.id, lesson.id);
                                    }}>
                                      Review
                                    </Button>
                                  )}
                                  {lessonStatus === "not_started" && !isLocked && (
                                    <Button size="sm" onClick={(e) => {
                                      e.stopPropagation();
                                      startLesson(selectedTrack.id, module.id, lesson.id);
                                    }}>
                                      Start
                                    </Button>
                                  )}
                                </div>
                              </div>
                            );
                          })}
                          
                          <div className="pt-4 border-t border-gray-200 dark:border-gray-700/50">
                            <div className="flex items-center justify-between">
                              <div className="text-sm text-muted-foreground">
                                Module progress: {module.lessons.filter((l: any) => getLessonStatus(selectedTrack.id, module.id, l.id) === "completed").length} of {module.lessons.length} lessons
                              </div>
                              {module.lessons.every((l: any) => getLessonStatus(selectedTrack.id, module.id, l.id) === 'completed') ? (
                                <Badge className="bg-success text-white">
                                  <CheckCircle className="h-3 w-3 mr-1" />
                                  Completed
                                </Badge>
                              ) : (
                                <Button size="sm" onClick={() => {
                                  const nextLesson = module.lessons.find((l: any) => 
                                    getLessonStatus(selectedTrack.id, module.id, l.id) !== 'completed'
                                  );
                                  if (nextLesson) {
                                    startLesson(selectedTrack.id, module.id, nextLesson.id);
                                  }
                                }}>
                                  {module.lessons.some((l: any) => getLessonStatus(selectedTrack.id, module.id, l.id) === 'in_progress') ? "Continue Module" : "Start Module"}
                                </Button>
                              )}
                            </div>
                          </div>
                        </CardContent>
                      </CollapsibleContent>
                    </Collapsible>
                  </Card>
                ))}
              </div>

              {/* Track Completion */}
              <Card className="bg-gradient-to-r from-brand-50 to-primary-50 border-brand-200">
                <CardContent className="pt-6">
                  <div className="flex items-center justify-between">
                    <div>
                      <h3 className="font-semibold text-brand-900">Complete the {(() => {
                        const currentRole = roleOptions.find(r => r.value === userRole);
                        return currentRole?.label || 'Learning';
                      })()} Track</h3>
                      <p className="text-brand-700 text-sm">
                        Finish all modules to earn your {(() => {
                          const currentRole = roleOptions.find(r => r.value === userRole);
                          return currentRole?.label || 'Learning';
                        })()} Track Certificate
                      </p>
                    </div>
                    <div className="flex items-center space-x-4">
                      <Progress value={progressPercentage} className="w-32" />
                      <Button 
                        className="bg-brand-600 hover:bg-brand-700"
                        onClick={() => setShowCertificateModal(true)}
                      >
                        <Award className="mr-2 h-4 w-4" />
                        View Certificate Requirements
                      </Button>
                      <Button 
                        onClick={() => {
                          // Find the next lesson to start
                          if (selectedTrack?.modules) {
                            for (const [moduleIndex, module] of selectedTrack.modules.entries()) {
                              for (const [lessonIndex, lesson] of module.lessons.entries()) {
                                const lessonStatus = getLessonStatus(selectedTrack.id, module.id, lesson.id);
                                const isLocked = isLessonLocked(selectedTrack.id, module.id, lesson.id, lessonIndex, moduleIndex);
                                
                                if (lessonStatus === 'in_progress' || (lessonStatus === 'not_started' && !isLocked)) {
                                  startLesson(selectedTrack.id, module.id, lesson.id);
                                  return;
                                }
                              }
                            }
                            // If no lesson found, start with the first lesson
                            if (selectedTrack.modules[0]?.lessons[0]) {
                              startLesson(selectedTrack.id, selectedTrack.modules[0].id, selectedTrack.modules[0].lessons[0].id);
                            }
                          }
                        }}
                      >
                        <Play className="mr-2 h-4 w-4" />
                        Continue Learning
                      </Button>
                    </div>
                  </div>
                </CardContent>
              </Card>
            </>
          )}
          
          {/* Certificate Requirements Modal */}
          <CertificateRequirements 
            isOpen={showCertificateModal}
            onClose={() => setShowCertificateModal(false)}
            trackTitle={selectedTrack?.title || 'AI Learning Track'}
            userRole={userRole}
            completedLessons={completedLessons}
            totalLessons={totalLessons}
            userProgress={userProgress}
            selectedTrack={selectedTrack}
          />
        </main>
      </div>
    </div>
  );
}
<|MERGE_RESOLUTION|>--- conflicted
+++ resolved
@@ -127,20 +127,13 @@
     }
     
     const loadData = async () => {
-<<<<<<< HEAD
-      setLoading(true);
-      
-      // Use default role - will be fetched from profile if needed
-      let currentUserRole = 'engineer';
-=======
       let currentUserRole = 'marketer'; // Default fallback aligns with marketing track
->>>>>>> 3be0cef5
       
       try {
         // Load user profile and tracks/progress in parallel
         const [profileResult, tracksResult, progressResult] = await Promise.allSettled([
           // Get user profile to determine role (only if not already set)
-          currentUserRole === 'engineer' ? apiGetSettingsProfile() : Promise.resolve(null),
+          currentUserRole === 'marketer' ? apiGetSettingsProfile() : Promise.resolve(null),
           // Load all tracks
           apiLearningTracks(),
           // Load user progress
